--- conflicted
+++ resolved
@@ -66,9 +66,6 @@
                                         duration: Number.MAX_VALUE,
                                         timescale: bifObject.timescale },
                         segmentOffset: segment.timestampOffset || 0,
-<<<<<<< HEAD
+                        segmentProtection: null,
                         appendWindow: [undefined, undefined] });
-=======
-                        segmentProtection: null });
->>>>>>> b2da557c
 }