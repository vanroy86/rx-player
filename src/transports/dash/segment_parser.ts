--- conflicted
+++ resolved
@@ -44,13 +44,9 @@
   if (responseData == null) {
     return observableOf({ segmentData: null,
                           segmentInfos: null,
-<<<<<<< HEAD
                           segmentOffset: 0,
+                          segmentProtection: null,
                           appendWindow: [undefined, undefined] });
-=======
-                          segmentProtection: null,
-                          segmentOffset: 0 });
->>>>>>> b2da557c
   }
   const segmentData : Uint8Array = responseData instanceof Uint8Array ?
                                      responseData :
@@ -70,15 +66,10 @@
       getISOBMFFTimingInfos(segment, segmentData, nextSegments, init);
     const segmentOffset = segment.timestampOffset || 0;
     return observableOf({ segmentData,
-<<<<<<< HEAD
                           segmentInfos,
                           segmentOffset,
+                          segmentProtection: null,
                           appendWindow: [undefined, undefined] });
-=======
-                          segmentProtection: null,
-                          segmentInfos,
-                          segmentOffset });
->>>>>>> b2da557c
   }
 
   if (nextSegments) {
