--- conflicted
+++ resolved
@@ -14,13 +14,7 @@
  * limitations under the License.
  */
 
-<<<<<<< HEAD
 import { IParsedRepresentation } from "../parsers/manifest";
-import IRepresentationIndex from "./representation_index";
-
-interface IContentProtection { keyId? : Uint8Array;
-                               systemId? : string; }
-=======
 import { areBytesEqual } from "../utils/byte_parsing";
 import IRepresentationIndex from "./representation_index";
 
@@ -32,19 +26,6 @@
 
 interface IContentProtections { keyIds : IContentProtectionKIDs[];
                                 initData : IContentProtectionInitData[]; }
-
-export interface IRepresentationArguments { bitrate : number;
-                                            id : string;
-                                            index : IRepresentationIndex;
-
-                                            // -- optional
-                                            codecs? : string;
-                                            contentProtections? : IContentProtections;
-                                            frameRate? : string;
-                                            height? : number;
-                                            mimeType? : string;
-                                            width? : number; }
->>>>>>> b2da557c
 
 /**
  * Normalized Representation structure.
