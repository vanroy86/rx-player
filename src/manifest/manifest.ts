/**
 * Copyright 2015 CANAL+ Group
 *
 * Licensed under the Apache License, Version 2.0 (the "License");
 * you may not use this file except in compliance with the License.
 * You may obtain a copy of the License at
 *
 *     http://www.apache.org/licenses/LICENSE-2.0
 *
 * Unless required by applicable law or agreed to in writing, software
 * distributed under the License is distributed on an "AS IS" BASIS,
 * WITHOUT WARRANTIES OR CONDITIONS OF ANY KIND, either express or implied.
 * See the License for the specific language governing permissions and
 * limitations under the License.
 */

import { ICustomError } from "../errors";
import log from "../log";
import { IParsedManifest } from "../parsers/manifest";
import arrayFind from "../utils/array_find";
import {
  areBytesEqual,
  isABEqualBytes,
} from "../utils/byte_parsing";
import EventEmitter from "../utils/event_emitter";
import idGenerator from "../utils/id_generator";
import warnOnce from "../utils/warn_once";
import Adaptation, {
  IAdaptationType,
  IRepresentationFilter,
} from "./adaptation";
<<<<<<< HEAD
import Period from "./period";
=======
import Period, {
  IPeriodArguments,
} from "./period";
import Representation from "./representation";
>>>>>>> b2da557c
import { StaticRepresentationIndex } from "./representation_index";
import updatePeriodInPlace from "./update_period";

const generateNewId = idGenerator();

type ManifestAdaptations = Partial<Record<IAdaptationType, Adaptation[]>>;

interface ISupplementaryImageTrack {
  mimeType : string; // mimeType identifying the type of container for the track
  url : string; // url to the thumbnails file
}

interface ISupplementaryTextTrack {
  mimeType : string; // mimeType identifying the type of container for the track
  codecs? : string; // codecs in the container (mimeType can be enough)
  url : string; // url to the text track file
  language? : string; // ISO639-{1,2,3} code for the language of the track
  languages? : string[]; // TODO remove
  closedCaption : boolean; // if true, the track are closed captions
}

interface IManifestParsingOptions {
  supplementaryTextTracks? : ISupplementaryTextTrack[];
  supplementaryImageTracks? : ISupplementaryImageTrack[];
  representationFilter? : IRepresentationFilter;
}

export interface IDecipherabilityUpdateElement {
  period : Period;
  adaptation : Adaptation;
  representation : Representation;
}

export interface IManifestEvents {
  manifestUpdate : null;
  ["decipherability-update"] : IDecipherabilityUpdateElement[];
}

/**
 * Normalized Manifest structure.
 * Details the current content being played:
 *   - the duration of the content
 *   - the available tracks
 *   - the available qualities
 *   - the segments defined in those qualities
 *   - ...
 * while staying agnostic of the transport protocol used (Smooth or DASH).
 *
 * The Manifest and its contained informations can evolve over time (like when
 * updating a live manifest of when right management forbid some tracks from
 * being played).
 * To perform actions on those changes, any module using this Manifest can
 * listen to its sent events and react accordingly.
 * @class Manifest
 */
export default class Manifest extends EventEmitter<IManifestEvents> {
  // ID uniquely identifying this Manifest.
  public id : string;

  // Type of transport used by this Manifest (e.g. `"dash"` or `"smooth"`.
  public transport : string;

  // Every `Adaptations` for the first `Period` of the Manifest.
  // Deprecated. Please use manifest.periods[0].adaptations instead.
  // @deprecated
  public adaptations : ManifestAdaptations;

  // List every `Period` in that Manifest chronologically (from its start time).
  // A `Period` contains content informations about the content available for
  // a specific period in time.
  public readonly periods : Period[];

  // If true, this Manifest describes a content still running live.
  // If false, this Manifest describes a finished content.
  // At the moment this specificity cannot change with time.
  // TODO Handle that case?
  public isLive : boolean;

  // Every URI linking to that Manifest, used for refreshing it.
  // Listed from the most important to the least important.
  public uris : string[];

  // Suggested delay from the "live edge" the content is suggested to start
  // from.
  // This only applies to live contents.
  public suggestedPresentationDelay? : number;

  // Base URL from which relative segment's URLs will be relative to.
  // @param {string}
  public baseURL? : string;

  // Amount of time, in seconds, this Manifest is valid from its fetching time.
  // If not valid, you will need to refresh and update this Manifest (the latter
  // can be done through the `update` method).
  // If no lifetime is set, this Manifest does not become invalid after an
  // amount of time.
  public lifetime? : number;

  // Minimum time, in seconds, at which the segment defined in the Manifest
  // begins.
  public availabilityStartTime? : number;

  // Informations about the first seekable position.
  public minimumTime? : {
    isContinuous : boolean; // Whether this value continuously evolve over time
    value : number; // Minimum seekable time in milliseconds calculated at `time`.
    time : number; // `Performance.now()` output at the time `value` was calculated
  };

  // Informations about the last seekable position.
  public maximumTime? : {
    isContinuous : boolean; // Whether this value continuously evolve over time
    value : number; // Maximum seekable time in milliseconds calculated at `time`.
    time : number; // `Performance.now()` output at the time `value` was calculated
  };

  // Array containing every errors that happened when the Manifest has been
  // created, in the order they have happened.
  public parsingErrors : ICustomError[];

  // Whole duration anounced in the Manifest.
  private _duration : number|undefined;

  // Difference between the server's clock in ms and the return of the JS
  // function `performance.now`.
  // This property allows to calculate the server time at any moment.
  // `undefined` if we did not obtain the server's time
  private _clockOffset : number|undefined;

  /**
   * @param {Object} args
   */
  constructor(args : IParsedManifest, options : IManifestParsingOptions) {
    super();
    const { supplementaryTextTracks = [],
            supplementaryImageTracks = [],
            representationFilter } = options;
    this.parsingErrors = [];
    this.id = args.id;
    this.transport = args.transportType;
    this._clockOffset = args.clockOffset;

    this.periods = args.periods.map((period) => {
      const parsedPeriod = new Period(period, representationFilter);
      this.parsingErrors.push(...parsedPeriod.parsingErrors);
      return parsedPeriod;
    }).sort((a, b) => a.start - b.start);

    /**
     * @deprecated It is here to ensure compatibility with the way the
     * v3.x.x manages adaptations at the Manifest level
     */
    /* tslint:disable:deprecation */
    this.adaptations = (this.periods[0] && this.periods[0].adaptations) || {};
    /* tslint:enable:deprecation */

    this.minimumTime = args.minimumTime;
    this.isLive = args.isLive;
    this.uris = args.uris || [];

    this.lifetime = args.lifetime;
    this.suggestedPresentationDelay = args.suggestedPresentationDelay;
    this.availabilityStartTime = args.availabilityStartTime;
    this.maximumTime = args.maximumTime;
    this.baseURL = args.baseURL;

    if (!args.isLive && args.duration == null) {
      log.warn("Manifest: non live content and duration is null.");
    }
    this._duration = args.duration;

    if (supplementaryImageTracks.length) {
      this.addSupplementaryImageAdaptations(supplementaryImageTracks);
    }
    if (supplementaryTextTracks.length) {
      this.addSupplementaryTextAdaptations(supplementaryTextTracks);
    }
  }

  /**
   * Returns Period corresponding to the given ID.
   * Returns undefined if there is none.
   * @param {string} id
   * @returns {Period|undefined}
   */
  getPeriod(id : string) : Period|undefined {
    return arrayFind(this.periods, (period) => {
      return id === period.id;
    });
  }

  /**
   * Returns Period encountered at the given time.
   * Returns undefined if there is no Period exactly at the given time.
   * @param {number} time
   * @returns {Period|undefined}
   */
  getPeriodForTime(time : number) : Period|undefined {
    return arrayFind(this.periods, (period) => {
      return time >= period.start &&
             (period.end == null || period.end > time);
    });
  }

  /**
   * Returns period coming just after a given period.
   * Returns undefined if not found.
   * @param {Period} period
   * @returns {Period|null}
   */
  getPeriodAfter(period : Period) : Period|null {
    const endOfPeriod = period.end;
    if (endOfPeriod == null) {
      return null;
    }
    return arrayFind(this.periods, (_period) => {
      return _period.end == null || endOfPeriod < _period.end;
    }) || null;
  }

  /**
   * Returns the duration of the whole content described by that Manifest.
   * @returns {Number}
   */
  getDuration() : number|undefined {
    return this._duration;
  }

  /**
   * Returns the most important URL from which the Manifest can be refreshed.
   * @returns {string|undefined}
   */
  getUrl() : string|undefined {
    return this.uris[0];
  }

  /**
   * @deprecated only returns adaptations for the first period
   * @returns {Array.<Object>}
   */
  getAdaptations() : Adaptation[] {
    warnOnce("manifest.getAdaptations() is deprecated." +
             " Please use manifest.period[].getAdaptations() instead");
    const firstPeriod = this.periods[0];
    if (!firstPeriod) {
      return [];
    }
    const adaptationsByType = firstPeriod.adaptations;
    const adaptationsList : Adaptation[] = [];
    for (const adaptationType in adaptationsByType) {
      if (adaptationsByType.hasOwnProperty(adaptationType)) {
        const adaptations =
          adaptationsByType[adaptationType as IAdaptationType] as Adaptation[];
        adaptationsList.push(...adaptations);
      }
    }
    return adaptationsList;
  }

  /**
   * @deprecated only returns adaptations for the first period
   * @returns {Array.<Object>}
   */
  getAdaptationsForType(adaptationType : IAdaptationType) : Adaptation[] {
    warnOnce("manifest.getAdaptationsForType(type) is deprecated." +
             " Please use manifest.period[].getAdaptationsForType(type) instead");
    const firstPeriod = this.periods[0];
    if (!firstPeriod) {
      return [];
    }
    return firstPeriod.adaptations[adaptationType] || [];
  }

  /**
   * @deprecated only returns adaptations for the first period
   * @returns {Array.<Object>}
   */
  getAdaptation(wantedId : number|string) : Adaptation|undefined {
    warnOnce("manifest.getAdaptation(id) is deprecated." +
             " Please use manifest.period[].getAdaptation(id) instead");
    /* tslint:disable:deprecation */
    return arrayFind(this.getAdaptations(), ({ id }) => wantedId === id);
    /* tslint:enable:deprecation */
  }

  /**
   * Update the current manifest properties
   * @param {Object} Manifest
   */
  update(newManifest : Manifest) : void {
    this._duration = newManifest.getDuration();

    /* tslint:disable:deprecation */
    this.adaptations = newManifest.adaptations;
    /* tslint:enable:deprecation */

    this.availabilityStartTime = newManifest.availabilityStartTime;
    this.baseURL = newManifest.baseURL;
    this.id = newManifest.id;
    this.isLive = newManifest.isLive;
    this.lifetime = newManifest.lifetime;
    this.maximumTime = newManifest.maximumTime;
    this.minimumTime = newManifest.minimumTime;
    this.parsingErrors = newManifest.parsingErrors;
    this.suggestedPresentationDelay = newManifest.suggestedPresentationDelay;
    this.transport = newManifest.transport;
    this.uris = newManifest.uris;

    const oldPeriods = this.periods;
    const newPeriods = newManifest.periods;

    let oldPeriodCounter = 0;
    let newPeriodCounter = 0;

    // 2 - Update Periods in both Manifests
    while (oldPeriodCounter < oldPeriods.length) {
      const newPeriod = newPeriods[newPeriodCounter];
      const oldPeriod = oldPeriods[oldPeriodCounter];

      if (newPeriod == null) {
        log.info(`Manifest: Period ${oldPeriod.id} not found after update. Removing.`);
        oldPeriods.splice(oldPeriodCounter, 1);
        oldPeriodCounter--;
      } else if (newPeriod.id === oldPeriod.id) {
        updatePeriodInPlace(oldPeriod, newPeriod);
      } else {
        log.info(`Manifest: Adding new Period ${newPeriod.id} after update.`);
        this.periods.splice(oldPeriodCounter, 0, newPeriod);
      }
      oldPeriodCounter++;
      newPeriodCounter++;
    }

    // adding - perhaps - new Period[s]
    if (newPeriodCounter < newPeriods.length) {
      log.info("Manifest: Adding new periods after update.");
      this.periods.push(...newPeriods.slice(newPeriodCounter));
    }
    this.trigger("manifestUpdate", null);
  }

  /**
   * Get minimum position currently defined by the Manifest, in seconds.
   * @returns {number}
   */
  public getMinimumPosition() : number {
    const { minimumTime } = this;
    if (minimumTime == null) {
      return 0;
    }
    if (!minimumTime.isContinuous) {
      return minimumTime.value;
    }
    const timeDiff = performance.now() - minimumTime.time;
    return minimumTime.value + timeDiff / 1000;
  }

  /**
   * Get maximum position currently defined by the Manifest, in seconds.
   * @returns {number}
   */
  public getMaximumPosition() : number {
    if (!this.isLive) {
      const duration = this.getDuration();
      return duration == null ? Infinity : duration;
    }
    const { maximumTime } = this;
    if (maximumTime == null) {
      const ast = this.availabilityStartTime || 0;
      if (this._clockOffset == null) {
        // server's time not known, rely on user's clock
        return (Date.now() / 1000) - ast;
     }
      const serverTime = performance.now() + this._clockOffset;
      return (serverTime / 1000) - ast;
    }
    if (!maximumTime.isContinuous) {
      return maximumTime.value;
    }
    const timeDiff = performance.now() - maximumTime.time;
    return maximumTime.value + timeDiff / 1000;
  }

  /**
   * If true, this Manifest is currently synchronized with the server's clock.
   * @returns {Boolean}
   */
  public getClockOffset() : number | undefined {
    return this._clockOffset;
  }

  /**
   * Look in the Manifest for Representations linked to the given key ID,
   * and mark them as being impossible to decrypt.
   * Then trigger a "blacklist-update" event to notify everyone of the changes
   * performed.
   * @param {Array.<ArrayBuffer>} keyIDs
   */
  public markUndecipherableKIDs(keyIDs : ArrayBuffer[]) : void {
    const updates = updateDeciperability(this, (representation) => {
      if (representation.decipherable === false ||
          representation.contentProtections == null)
      {
        return true;
      }
      const contentKIDs = representation.contentProtections.keyIds;
      for (let i = 0; i < contentKIDs.length; i++) {
        const elt = contentKIDs[i];
        for (let j = 0; j < keyIDs.length; j++) {
           if (isABEqualBytes(keyIDs[j], elt.keyId)) {
             return false;
           }
        }
      }
      return true;
    });

    if (updates.length) {
      this.trigger("decipherability-update", updates);
    }
  }

  /**
   * Look in the Manifest for Representations linked to the given init data
   * and mark them as being impossible to decrypt.
   * Then trigger a "blacklist-update" event to notify everyone of the changes
   * performed.
   * @param {Array.<ArrayBuffer>} keyIDs
   */
  public markUndecipherableProtectionData(type : string, data: Uint8Array) : void {
    const updates = updateDeciperability(this, (representation) => {
      if (representation.decipherable === false ||
          representation.contentProtections == null)
      {
        return true;
      }
      const elements = representation.contentProtections.initData;
      for (let i = 0; i < elements.length; i++) {
        const elt = elements[i];
        if (elt.type === type && areBytesEqual(elt.data, data)) {
          return false;
        }
      }
      return true;
    });

    if (updates.length) {
      this.trigger("decipherability-update", updates);
    }
  }

  /**
   * Add supplementary image Adaptation(s) to the manifest.
   * @private
   * @param {Object|Array.<Object>} imageTracks
   */
  private addSupplementaryImageAdaptations(
    imageTracks : ISupplementaryImageTrack|ISupplementaryImageTrack[]
  ) : void {
    const _imageTracks = Array.isArray(imageTracks) ? imageTracks : [imageTracks];
    const newImageTracks = _imageTracks.map(({ mimeType, url }) => {
      const adaptationID = "gen-image-ada-" + generateNewId();
      const representationID = "gen-image-rep-" + generateNewId();
      const newAdaptation = new Adaptation({
        id: adaptationID,
        type: "image",
        representations: [{
          bitrate: 0,
          id: representationID,
          mimeType,
          index: new StaticRepresentationIndex({ media: url }),
        }],
      }, { isManuallyAdded: true });
      this.parsingErrors.push(...newAdaptation.parsingErrors);
      return newAdaptation;
    });

    if (newImageTracks.length && this.periods.length) {
      const { adaptations } = this.periods[0];
      adaptations.image =
        adaptations.image ? adaptations.image.concat(newImageTracks) :
                            newImageTracks;
    }
  }

  /**
   * Add supplementary text Adaptation(s) to the manifest.
   * @private
   * @param {Object|Array.<Object>} textTracks
   */
  private addSupplementaryTextAdaptations(
    textTracks : ISupplementaryTextTrack|ISupplementaryTextTrack[]
  ) : void {
    const _textTracks = Array.isArray(textTracks) ? textTracks : [textTracks];
    const newTextAdaptations = _textTracks.reduce((allSubs : Adaptation[], {
      mimeType,
      codecs,
      url,
      language,
      languages,
      closedCaption,
    }) => {
      const langsToMapOn : string[] = language ? [language] :
                                                 languages || [];

      return allSubs.concat(langsToMapOn.map((_language) => {
        const adaptationID = "gen-text-ada-" + generateNewId();
        const representationID = "gen-text-rep-" + generateNewId();
        const newAdaptation = new Adaptation({
          id: adaptationID,
          type: "text",
          language: _language,
          closedCaption,
          representations: [{
            bitrate: 0,
            id: representationID,
            mimeType,
            codecs,
            index: new StaticRepresentationIndex({ media: url }),
          }],
        }, { isManuallyAdded: true });
        this.parsingErrors.push(...newAdaptation.parsingErrors);
        return newAdaptation;
      }));
    }, []);

    if (newTextAdaptations.length && this.periods.length) {
      const { adaptations } = this.periods[0];
      adaptations.text =
        adaptations.text ? adaptations.text.concat(newTextAdaptations) :
                           newTextAdaptations;
    }
  }
}

/**
 * Update decipherability based on a predicate given.
 * Do nothing for a Representation when the predicate returns false, mark as
 * undecipherable when the predicate returns false. Returns every updates in
 * an array.
 * @param {Manifest} manifest
 * @param {Function} predicate
 * @returns {Array.<Object>}
 */
function updateDeciperability(
  manifest : Manifest,
  predicate : (rep : Representation) => boolean
) : IDecipherabilityUpdateElement[] {
  const updates : IDecipherabilityUpdateElement[] = [];
  for (let i = 0; i < manifest.periods.length; i++) {
    const period = manifest.periods[i];
    const adaptations = period.getAdaptations();
    for (let j = 0; j < adaptations.length; j++) {
      const adaptation = adaptations[j];
      const representations = adaptation.representations;
      for (let k = 0; k < representations.length; k++) {
        const representation = representations[k];
        if (!predicate(representation)) {
          updates.push({ period, adaptation, representation });
          representation.decipherable = false;
        }
      }
    }
  }
  return updates;
}

export {
  IManifestParsingOptions,
  ISupplementaryImageTrack,
  ISupplementaryTextTrack,
};<|MERGE_RESOLUTION|>--- conflicted
+++ resolved
@@ -29,14 +29,8 @@
   IAdaptationType,
   IRepresentationFilter,
 } from "./adaptation";
-<<<<<<< HEAD
 import Period from "./period";
-=======
-import Period, {
-  IPeriodArguments,
-} from "./period";
 import Representation from "./representation";
->>>>>>> b2da557c
 import { StaticRepresentationIndex } from "./representation_index";
 import updatePeriodInPlace from "./update_period";
 
